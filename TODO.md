--- conflicted
+++ resolved
@@ -15,11 +15,6 @@
 - [ ] Smarter indentation for `}`. There are still a few cases where it's not too smart.
 - [ ] Let the autocompletion also look at method definitions with matching variable names (ignoring types, for now).
 - [ ] Find out which keys could be used for "go to definition" and "rename". Perhaps `ctrl-r` could be repurposed to offer a menu that could be browsed with `tab` the arrow keys.
-<<<<<<< HEAD
-- [ ] Plugins? When there's "txt2something" and "something2txt", o should be able to edit "something" files. This could be used for hex editing, editing ELF files etc.
-- [ ] Fix the tab/space positioning issue in the editor UpEnd function.
-- [ ] Tab in the middle of a line, especially on a `|` character, should insert spaces until the `|` alignes with the `|` above, if applicable (For Markdown tables).
-=======
 - [ ] If pressing return at the end of the document, after a full screen, then also scroll down 1 line.
 - [ ] Plugins? When there's "txt2something" and "something2txt", o should be able to edit "something" files. This could be used for hex editing, editing ELF files etc.
->>>>>>> 661c91bd
+- [ ] Tab in the middle of a line, especially on a `|` character, should insert spaces until the `|` alignes with the `|` above, if applicable (For Markdown tables).